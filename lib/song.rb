class Song

  attr_accessor :name, :album, :id

<<<<<<< HEAD
  def initialize(name, album)
    @id = nil
=======
  def initialize(name:, album:)
>>>>>>> f7e9f76a
    @name = name
    @album = album
  end

  def self.create_table
    sql =  <<-SQL
      CREATE TABLE IF NOT EXISTS songs (
        id INTEGER PRIMARY KEY,
        name TEXT,
        album TEXT
      )
      SQL
    DB[:conn].execute(sql)
  end

  def save
    sql = <<-SQL
      INSERT INTO songs (name, album)
      VALUES (?, ?)
    SQL

    # insert the song
    DB[:conn].execute(sql, self.name, self.album)

    # get the song ID from the database and save it to the Ruby instance
    self.id = DB[:conn].execute("SELECT last_insert_rowid() FROM songs")[0][0]

    # return the Ruby instance
    self
  end

  def self.create(name:, album:)
    song = Song.new(name, album)
    song.save
  end

end<|MERGE_RESOLUTION|>--- conflicted
+++ resolved
@@ -2,24 +2,21 @@
 
   attr_accessor :name, :album, :id
 
-<<<<<<< HEAD
-  def initialize(name, album)
-    @id = nil
-=======
-  def initialize(name:, album:)
->>>>>>> f7e9f76a
+  def initialize(name:, album:, id: nil)
+    @id = id
     @name = name
     @album = album
   end
 
   def self.create_table
-    sql =  <<-SQL
+    sql = <<-SQL
       CREATE TABLE IF NOT EXISTS songs (
         id INTEGER PRIMARY KEY,
         name TEXT,
         album TEXT
       )
-      SQL
+    SQL
+
     DB[:conn].execute(sql)
   end
 
@@ -40,7 +37,7 @@
   end
 
   def self.create(name:, album:)
-    song = Song.new(name, album)
+    song = Song.new(name: name, album: album)
     song.save
   end
 
